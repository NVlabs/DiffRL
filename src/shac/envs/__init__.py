--- conflicted
+++ resolved
@@ -13,10 +13,6 @@
 from .humanoid import HumanoidEnv
 from .snu_humanoid import SNUHumanoidEnv
 
-<<<<<<< HEAD
-=======
-from warp.envs.cartpole_swing_up import CartPoleSwingUpEnv as CartPoleSwingUpWarpEnv
->>>>>>> 175c0da8
 
 # dmanip envs
 try:
