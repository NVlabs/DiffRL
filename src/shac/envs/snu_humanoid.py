--- conflicted
+++ resolved
@@ -23,15 +23,12 @@
 
 from shac.utils import load_utils as lu
 from shac.utils import torch_utils as tu
-<<<<<<< HEAD
-=======
 
 # Used for rendering. If not installed, the render function will not work
 try:
     from pxr import Usd, UsdGeom, Gf
 except ModuleNotFoundError:
     print("No pxr package. Rendering wil not work!")
->>>>>>> f5c1842a
 
 
 class SNUHumanoidEnv(DFlexEnv):
@@ -391,11 +388,7 @@
         )
 
     def calculate_reward(self, obs, act):
-<<<<<<< HEAD
-        up_reward = 0.1 * obs[:, 51]
-=======
         up_reward = 10.0 * obs[:, 51]
->>>>>>> f5c1842a
         heading_reward = obs[:, 52]
 
         height_diff = obs[:, 0] - (self.termination_height + self.termination_tolerance)
@@ -406,14 +399,6 @@
         height_reward = torch.where(
             height_reward > 0.0, self.height_rew_scale * height_reward, height_reward
         )
-<<<<<<< HEAD
-
-        act_penalty = torch.sum(torch.abs(act), dim=-1) * self.action_penalty
-
-        progress_reward = obs[:, 5]
-
-        return progress_reward + up_reward + heading_reward + act_penalty
-=======
 
         act_penalty = torch.sum(torch.abs(act), dim=-1) * self.action_penalty
 
@@ -470,5 +455,4 @@
                 except:
                     print("USD save error")
 
-                self.num_frames -= 1
->>>>>>> f5c1842a
+                self.num_frames -= 1