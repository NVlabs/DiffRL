import traceback
import hydra, os, wandb, yaml
from omegaconf import DictConfig, OmegaConf
from hydra.core.hydra_config import HydraConfig
from shac.utils import hydra_utils
from shac.algorithms.shac import SHAC
from shac.algorithms.shac2 import SHAC as SHAC2
from shac.algorithms.ahac import AHAC
from shac.utils.common import *
from shac.utils.rlgames_utils import RLGPUEnvAlgoObserver, RLGPUEnv, parse_diff_env_kwargs
from shac import envs
from gym import wrappers
from rl_games.torch_runner import Runner
from rl_games.common import env_configurations, vecenv


def register_envs(cfg_train):
    def create_dflex_env(**kwargs):
        env_fn = getattr(envs, cfg_train["params"]["diff_env"]["name"])

        env = env_fn(
            num_envs=cfg_train["params"]["config"]["num_actors"],
            render=cfg_train["params"]["general"]["render"],
            seed=cfg_train["params"]["general"]["seed"],
            episode_length=cfg_train["params"]["diff_env"].get("episode_length", 1000),
            no_grad=True,
            stochastic_init=cfg_train["params"]["diff_env"]["stochastic_init"],
            MM_caching_frequency=cfg_train["params"]["diff_env"].get("MM_caching_frequency", 1),
        )

        print("num_envs = ", env.num_envs)
        print("num_actions = ", env.num_actions)
        print("num_obs = ", env.num_obs)

        frames = kwargs.pop("frames", 1)
        if frames > 1:
            env = wrappers.FrameStack(env, frames, False)

        return env

    def create_warp_env(**kwargs):
        env_fn = getattr(envs, cfg_train["params"]["diff_env"]["name"])
        env_kwargs = parse_diff_env_kwargs(cfg_train["params"]["diff_env"])

        env = env_fn(
            num_envs=cfg_train["params"]["config"]["num_actors"],
            render=cfg_train["params"]["general"]["render"],
            seed=cfg_train["params"]["general"]["seed"],
            episode_length=cfg_train["params"]["diff_env"].get("episode_length", 1000),
            no_grad=True,
            stochastic_init=cfg_train["params"]["diff_env"]["stochastic_init"],
            **env_kwargs,
        )

        print("num_envs = ", env.num_envs)
        print("num_actions = ", env.num_actions)
        print("num_obs = ", env.num_obs)

        frames = kwargs.pop("frames", 1)
        if frames > 1:
            env = wrappers.FrameStack(env, frames, False)

        return env

    vecenv.register(
        "DFLEX",
        lambda config_name, num_actors, **kwargs: RLGPUEnv(config_name, num_actors, **kwargs),
    )
    env_configurations.register(
        "dflex",
        {
            "env_creator": lambda **kwargs: create_dflex_env(**kwargs),
            "vecenv_type": "DFLEX",
        },
    )

    vecenv.register(
        "WARP",
        lambda config_name, num_actors, **kwargs: RLGPUEnv(config_name, num_actors, **kwargs),
    )
    env_configurations.register(
        "warp",
        {"env_creator": lambda **kwargs: create_warp_env(**kwargs), "vecenv_type": "WARP"},
    )


def create_wandb_run(wandb_cfg, job_config, run_id=None, run_wandb=False):
    try:
        job_id = HydraConfig().get().job.num
        override_dirname = HydraConfig().get().job.override_dirname
        name = f"{wandb_cfg.sweep_name_prefix}-{job_id}"
        notes = f"{override_dirname}"
    except:
        name, notes = None, None
    if run_wandb:
        return wandb.init(
            project=wandb_cfg.project,
            config=job_config,
            group=wandb_cfg.group,
            sync_tensorboard=True,
            monitor_gym=True,
            save_code=True,
            name=name,
            notes=notes,
            id=run_id,
            resume=run_id is not None,
        )


cfg_path = os.path.dirname(__file__)
cfg_path = os.path.join(cfg_path, "cfg")


@hydra.main(config_path="cfg", config_name="config.yaml")
def train(cfg: DictConfig):
    try:
        cfg_full = OmegaConf.to_container(cfg, resolve=True)
        cfg_yaml = yaml.dump(cfg_full["alg"])

        resume_model = cfg.resume_model
        if os.path.exists("exp_config.yaml"):
            old_config = yaml.load(open("exp_config.yaml", "r"))
            params, wandb_id = old_config["params"], old_config["wandb_id"]
            run = create_wandb_run(
                cfg.wandb, params, wandb_id, run_wandb=cfg.general.run_wandb
            )
            resume_model = "restore_checkpoint.zip"
            assert os.path.exists(
                resume_model
            ), "restore_checkpoint.zip does not exist!"
        else:
            defaults = HydraConfig.get().runtime.choices

            params = yaml.safe_load(cfg_yaml)
            params["defaults"] = {k: defaults[k] for k in ["alg"]}

            run = create_wandb_run(cfg.wandb, params, run_wandb=cfg.general.run_wandb)
            # wandb_id = run.id if run != None else None
            save_dict = dict(wandb_id=run.id if run != None else None, params=params)
            yaml.dump(save_dict, open("exp_config.yaml", "w"))
            print("Config:")
            print(cfg_yaml)

        if "shac" in cfg.alg.name:
            if cfg.alg.name == "shac":
                cfg_train = cfg_full["alg"]
                if cfg.general.play:
                    cfg_train["params"]["config"]["num_actors"] = (
                        cfg_train["params"]["config"].get("player", {}).get("num_actors", 1)
                    )
                if not cfg.general.no_time_stamp:
                    cfg.general.logdir = os.path.join(cfg.general.logdir, get_time_stamp())

                cfg_train["params"]["general"] = cfg_full["general"]
                cfg_train["params"]["diff_env"] = cfg_full["env"]["config"]
                env_name = cfg_train["params"]["diff_env"].pop("_target_")
                cfg_train["params"]["diff_env"]["name"] = env_name.split(".")[-1]
                print(cfg_train["params"]["general"])
                traj_optimizer = SHAC(cfg_train)
            elif cfg.alg.name == "shac2":
                traj_optimizer = SHAC2(cfg)
            if not cfg.general.play:
                traj_optimizer.train()
            else:
                traj_optimizer.play(cfg_train)
            wandb.finish()
        elif cfg.alg.name == "ppo":
            cfg_train = cfg_full["alg"]
            cfg_train["params"]["general"] = cfg_full["general"]
            env_name = cfg_train["params"]["config"]["env_name"]
            cfg_train["params"]["diff_env"] = cfg_full["env"]["config"]
            if env_name.split("_")[0] == "df":
                cfg_train["params"]["config"]["env_name"] = "dflex"
            elif env_name.split("_")[0] == "warp":
                cfg_train["params"]["config"]["env_name"] = "warp"
            env_name = cfg_train["params"]["diff_env"].pop("_target_")
            cfg_train["params"]["diff_env"]["name"] = env_name.split(".")[-1]
<<<<<<< HEAD
            print(cfg_train["params"]["general"])
            traj_optimizer = SHAC(cfg_train)
        elif cfg.alg.name == "shac2":
            traj_optimizer = SHAC2(cfg)
        elif cfg.alg.name == "ahac":
            cfg_train = cfg_full["alg"]
            if cfg.general.play:
                cfg_train["params"]["config"]["num_actors"] = (
                    cfg_train["params"]["config"].get("player", {}).get("num_actors", 1)
                )
            if not cfg.general.no_time_stamp:
                cfg.general.logdir = os.path.join(cfg.general.logdir, get_time_stamp())

            cfg_train["params"]["general"] = cfg_full["general"]
            cfg_train["params"]["diff_env"] = cfg_full["env"]["config"]
            env_name = cfg_train["params"]["diff_env"].pop("_target_")
            cfg_train["params"]["diff_env"]["name"] = env_name.split(".")[-1]
            print(cfg_train["params"]["general"])
            traj_optimizer = AHAC(cfg_train)

        if not cfg.general.play:
            if cfg_train["params"]["general"]["checkpoint"]:
                traj_optimizer.load(cfg_train["params"]["general"]["checkpoint"])
            traj_optimizer.train()
        else:
            traj_optimizer.play(cfg_train)
        wandb.finish()
=======

            # save config
            if cfg_train["params"]["general"]["train"]:
                log_dir = cfg_train["params"]["general"]["logdir"]
                os.makedirs(log_dir, exist_ok=True)
                # save config
                yaml.dump(cfg_train, open(os.path.join(log_dir, "cfg.yaml"), "w"))

            # register envs
            register_envs(cfg_train)

            # add observer to score keys
            if cfg_train["params"]["config"].get("score_keys"):
                algo_observer = RLGPUEnvAlgoObserver()
            else:
                algo_observer = None
            runner = Runner(algo_observer)
            runner.load(cfg_train)
            runner.reset()
            runner.run(cfg_train["params"]["general"])
>>>>>>> 85904e2c
    except:
        traceback.print_exc(file=open("exception.log", "w"))
        with open("exception.log", "r") as f:
            print(f.read())


if __name__ == "__main__":
    train()<|MERGE_RESOLUTION|>--- conflicted
+++ resolved
@@ -7,7 +7,11 @@
 from shac.algorithms.shac2 import SHAC as SHAC2
 from shac.algorithms.ahac import AHAC
 from shac.utils.common import *
-from shac.utils.rlgames_utils import RLGPUEnvAlgoObserver, RLGPUEnv, parse_diff_env_kwargs
+from shac.utils.rlgames_utils import (
+    RLGPUEnvAlgoObserver,
+    RLGPUEnv,
+    parse_diff_env_kwargs,
+)
 from shac import envs
 from gym import wrappers
 from rl_games.torch_runner import Runner
@@ -25,7 +29,9 @@
             episode_length=cfg_train["params"]["diff_env"].get("episode_length", 1000),
             no_grad=True,
             stochastic_init=cfg_train["params"]["diff_env"]["stochastic_init"],
-            MM_caching_frequency=cfg_train["params"]["diff_env"].get("MM_caching_frequency", 1),
+            MM_caching_frequency=cfg_train["params"]["diff_env"].get(
+                "MM_caching_frequency", 1
+            ),
         )
 
         print("num_envs = ", env.num_envs)
@@ -64,7 +70,9 @@
 
     vecenv.register(
         "DFLEX",
-        lambda config_name, num_actors, **kwargs: RLGPUEnv(config_name, num_actors, **kwargs),
+        lambda config_name, num_actors, **kwargs: RLGPUEnv(
+            config_name, num_actors, **kwargs
+        ),
     )
     env_configurations.register(
         "dflex",
@@ -76,11 +84,16 @@
 
     vecenv.register(
         "WARP",
-        lambda config_name, num_actors, **kwargs: RLGPUEnv(config_name, num_actors, **kwargs),
+        lambda config_name, num_actors, **kwargs: RLGPUEnv(
+            config_name, num_actors, **kwargs
+        ),
     )
     env_configurations.register(
         "warp",
-        {"env_creator": lambda **kwargs: create_warp_env(**kwargs), "vecenv_type": "WARP"},
+        {
+            "env_creator": lambda **kwargs: create_warp_env(**kwargs),
+            "vecenv_type": "WARP",
+        },
     )
 
 
@@ -146,10 +159,14 @@
                 cfg_train = cfg_full["alg"]
                 if cfg.general.play:
                     cfg_train["params"]["config"]["num_actors"] = (
-                        cfg_train["params"]["config"].get("player", {}).get("num_actors", 1)
+                        cfg_train["params"]["config"]
+                        .get("player", {})
+                        .get("num_actors", 1)
                     )
                 if not cfg.general.no_time_stamp:
-                    cfg.general.logdir = os.path.join(cfg.general.logdir, get_time_stamp())
+                    cfg.general.logdir = os.path.join(
+                        cfg.general.logdir, get_time_stamp()
+                    )
 
                 cfg_train["params"]["general"] = cfg_full["general"]
                 cfg_train["params"]["diff_env"] = cfg_full["env"]["config"]
@@ -175,35 +192,6 @@
                 cfg_train["params"]["config"]["env_name"] = "warp"
             env_name = cfg_train["params"]["diff_env"].pop("_target_")
             cfg_train["params"]["diff_env"]["name"] = env_name.split(".")[-1]
-<<<<<<< HEAD
-            print(cfg_train["params"]["general"])
-            traj_optimizer = SHAC(cfg_train)
-        elif cfg.alg.name == "shac2":
-            traj_optimizer = SHAC2(cfg)
-        elif cfg.alg.name == "ahac":
-            cfg_train = cfg_full["alg"]
-            if cfg.general.play:
-                cfg_train["params"]["config"]["num_actors"] = (
-                    cfg_train["params"]["config"].get("player", {}).get("num_actors", 1)
-                )
-            if not cfg.general.no_time_stamp:
-                cfg.general.logdir = os.path.join(cfg.general.logdir, get_time_stamp())
-
-            cfg_train["params"]["general"] = cfg_full["general"]
-            cfg_train["params"]["diff_env"] = cfg_full["env"]["config"]
-            env_name = cfg_train["params"]["diff_env"].pop("_target_")
-            cfg_train["params"]["diff_env"]["name"] = env_name.split(".")[-1]
-            print(cfg_train["params"]["general"])
-            traj_optimizer = AHAC(cfg_train)
-
-        if not cfg.general.play:
-            if cfg_train["params"]["general"]["checkpoint"]:
-                traj_optimizer.load(cfg_train["params"]["general"]["checkpoint"])
-            traj_optimizer.train()
-        else:
-            traj_optimizer.play(cfg_train)
-        wandb.finish()
-=======
 
             # save config
             if cfg_train["params"]["general"]["train"]:
@@ -224,7 +212,6 @@
             runner.load(cfg_train)
             runner.reset()
             runner.run(cfg_train["params"]["general"])
->>>>>>> 85904e2c
     except:
         traceback.print_exc(file=open("exception.log", "w"))
         with open("exception.log", "r") as f:
