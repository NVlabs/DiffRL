--- conflicted
+++ resolved
@@ -1,15 +1,3 @@
-<<<<<<< HEAD
-_target_: warp.envs.cartpole_swing_up.CartPoleSwingUpEnv
-render: ${general.render}
-device: ${general.device}
-num_envs: 1024
-seed: ${general.seed}
-episode_length: 200
-no_grad: False
-stochastic_init: False
-early_termination: False
-ag_return_body: True
-=======
 name: warp_cartpole
 config:
   _target_: shac.envs.CartPoleSwingUpWarpEnv
@@ -21,23 +9,21 @@
   no_grad: ${general.play}
   stochastic_init: False
   early_termination: False
-  ag_return_body: True 
-
+  ag_return_body: True
 
 shac:
   actor_lr: 1e-3
   critic_lr: 1e-2
   max_epochs: 500
-  betas: 
+  betas:
     - 0.7
     - 0.95
-
 
 shac2:
   critic_lr: 1e-3
 
 ppo:
-  max_epochs: 500 
+  max_epochs: 500
   minibatch_size: 1920
   save_interval: 100
   save_best_after: 50
@@ -46,5 +32,4 @@
 
 player:
   games_num: 12
-  num_actors: 4
->>>>>>> 30d66679
+  num_actors: 4