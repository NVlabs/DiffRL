--- conflicted
+++ resolved
@@ -34,12 +34,8 @@
     truncate_grads: True
     num_actors: ${env.config.num_envs} # ${resolve_default:64,${..env.config.num_envs}}
     save_interval: 400 # ${resolve_default:400,${..env.save_interval}}
-<<<<<<< HEAD
-    contact_theshold: 150
-=======
     contact_truncation: False
     min_steps_before_truncation: 4
->>>>>>> 85904e2c
 
     player:
       determenistic: True
